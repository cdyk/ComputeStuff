--- conflicted
+++ resolved
@@ -528,14 +528,9 @@
 
 
   auto* tables = createTables(stream);
-<<<<<<< HEAD
   auto* ctx = createContext(tables, make_uint3(nx-1, ny-1, nz-1), true, stream);
 
   
-=======
-  auto* ctx = createContext(tables, make_uint3(nx-1, ny-1, nz-1), stream);
-    
->>>>>>> 3d58af5f
 
   GLuint simpleVS = createShader(simpleVS_src, GL_VERTEX_SHADER);
   assert(simpleVS != 0);
@@ -686,11 +681,7 @@
 
     glUniform4f(2, 0.6f, 0.6f, 0.8f, 1.f);
     glUniform1i(3, 1);
-<<<<<<< HEAD
-    glDrawArrays(GL_POINTS, 0, N);
-=======
-    glDrawArrays(GL_TRIANGLES, 0, vertex_count);
->>>>>>> 3d58af5f
+    glDrawArrays(GL_POINTS, 0, vertex_count);
     glDisable(GL_POLYGON_OFFSET_FILL);
 
     if (wireframe) {
